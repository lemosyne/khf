[package]
name = "khf"
version = "0.1.0"
edition = "2021"

[dependencies]
bincode = "1.3.3"
hasher = { git = "https://github.com/lemosyne/hasher.git" }
hex = "0.4.3"
<<<<<<< HEAD
kms = { git = "https://github.com/lemosyne/kms.git" }
=======
itertools = "0.10.5"
kms = { path = "../kms" }
>>>>>>> 8ef544b2
rand = { version = "0.8.5", default-features = false }
serde = { version = "1.0.160", features = ["derive"] }
serde_with = "2.3.2"
thiserror = "1.0.40"

[dev-dependencies]
anyhow = "1.0.58"
clap = { version = "4.2.2", features = ["derive"] }
criterion = { version = "0.5.1", features = ["html_reports"] }
crossterm = "0.23"
hasher = { git = "https://github.com/lemosyne/hasher.git" }
itertools = "0.10.5"
nom = "7.1.3"
rand = "0.8.5"
tempfile = "3.6.0"
tui = "0.18.0"
unicode-width = "0.1"

[[bench]]
name = "main"
harness = false<|MERGE_RESOLUTION|>--- conflicted
+++ resolved
@@ -7,12 +7,8 @@
 bincode = "1.3.3"
 hasher = { git = "https://github.com/lemosyne/hasher.git" }
 hex = "0.4.3"
-<<<<<<< HEAD
-kms = { git = "https://github.com/lemosyne/kms.git" }
-=======
 itertools = "0.10.5"
 kms = { path = "../kms" }
->>>>>>> 8ef544b2
 rand = { version = "0.8.5", default-features = false }
 serde = { version = "1.0.160", features = ["derive"] }
 serde_with = "2.3.2"
