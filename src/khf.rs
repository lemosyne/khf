use crate::{aliases::Key, error::Error, node::Node, topology::Topology};
use hasher::Hasher;
use kms::KeyManagementScheme;
use rand::{CryptoRng, RngCore};
use serde::{Deserialize, Serialize};
use std::{
    cmp::Ordering,
    collections::{BTreeSet, HashMap},
    fmt,
};

/// The default level for roots created when mutating a `Khf`.
const DEFAULT_ROOT_LEVEL: u64 = 1;

/// A keyed hash forest (`Khf`) is a data structure for secure key management built around keyed
/// hash trees (`Kht`s). As a secure key management scheme, a `Khf` is not only capable of deriving
/// keys, but also updating keys such that they cannot be rederived post-update. Updating a key is
/// synonymous to revoking a key.
#[derive(Deserialize, Serialize)]
pub struct Khf<H, const N: usize> {
    // The topology of a `Khf`.
    topology: Topology,
    // Root that appended keys are derived from.
    #[serde(bound(serialize = "Node<H, N>: Serialize"))]
    #[serde(bound(deserialize = "Node<H, N>: Deserialize<'de>"))]
    appending_root: Node<H, N>,
    // The number of keys in flight.
    #[serde(skip)]
    in_flight_keys: u64,
    // Tracks updated keys.
    #[serde(skip)]
    updated_keys: BTreeSet<u64>,
    // The list of roots.
    #[serde(bound(serialize = "Node<H, N>: Serialize"))]
    #[serde(bound(deserialize = "Node<H, N>: Deserialize<'de>"))]
    roots: Vec<Node<H, N>>,
    // The number of keys a `Khf` currently provides.
    keys: u64,
    // Holds keys computed between commits
    #[serde(skip)]
    cached_keys: HashMap<u64, Key<N>>,
<<<<<<< HEAD
=======
}

impl<H, const N: usize> Clone for Khf<H, N> {
    fn clone(&self) -> Self {
        Self {
            topology: self.topology.clone(),
            appending_root: self.appending_root.clone(),
            in_flight_keys: self.in_flight_keys,
            updated_keys: self.updated_keys.clone(),
            roots: self.roots.clone(),
            keys: self.keys,
            cached_keys: self.cached_keys.clone(),
        }
    }
>>>>>>> cb15eaf2
}

/// A list of different mechanisms, or ways, to consolidate a `Khf`.
pub enum Consolidation {
    /// Consolidate a `Khf` to a single root.
    Full,
    /// Consolidate a `Khf` to roots of a certain level.
    Leveled { level: u64 },
    /// Consolidate roots corresponding to a range of keys in a `Khf`.
    Ranged { start: u64, end: u64 },
    /// Consolidate roots to a certain level corresponding to a range of keys in a `Khf`.
    RangedLeveled { level: u64, start: u64, end: u64 },
}

impl<H, const N: usize> Khf<H, N>
where
    H: Hasher<N>,
{
    /// Constructs a new `Khf`.
    pub fn new(fanouts: &[u64], mut rng: impl RngCore + CryptoRng) -> Self {
        Self {
            topology: Topology::new(fanouts),
            appending_root: Node::with_rng(&mut rng),
            in_flight_keys: 0,
            updated_keys: BTreeSet::new(),
            roots: vec![Node::with_rng(&mut rng)],
            keys: 0,
            cached_keys: HashMap::new(),
        }
    }

    /// Returns the number of roots in the `Khf`'s root list.
    pub fn fragmentation(&self) -> u64 {
        self.roots.len() as u64
    }

    /// Returns `true` if the `Khf` is consolidated.
    pub fn is_consolidated(&self) -> bool {
        self.roots.len() == 1 && self.roots[0].pos == (0, 0)
    }

    /// The keys that have been updated since the last epoch
    pub fn updated_keys(&self) -> &BTreeSet<u64> {
        &self.updated_keys
    }

    /// The keys that have been updated since the last epoch
    pub fn updated_keys_mut(&mut self) -> &mut BTreeSet<u64> {
        &mut self.updated_keys
    }

    /// Consolidates the `Khf` and returns the affected keys.
    pub fn consolidate(
        &mut self,
        mechanism: Consolidation,
        rng: impl RngCore + CryptoRng,
    ) -> Vec<u64> {
        match mechanism {
            Consolidation::Full => self.consolidate_full(rng),
            Consolidation::Leveled { level } => self.consolidate_leveled(level, rng),
            Consolidation::Ranged { start, end } => self.consolidate_ranged(start, end, rng),
            Consolidation::RangedLeveled { level, start, end } => {
                self.consolidate_ranged_leveled(level, start, end, rng)
            }
        }
    }

    // Consolidates back into a single root.
    fn consolidate_full(&mut self, rng: impl RngCore + CryptoRng) -> Vec<u64> {
        self.consolidate_leveled(0, rng)
    }

    // Consolidates to roots of a certain level.
    fn consolidate_leveled(&mut self, level: u64, mut rng: impl RngCore + CryptoRng) -> Vec<u64> {
        let affected = (0..self.keys).into_iter().collect();

        let node = Node::with_rng(&mut rng);
        self.replace_keys(level, 0, self.keys, node);

        // Unmark keys as updated and update the whole range of keys.
        self.updated_keys.clear();

        affected
    }

    // Consolidates the roots for a range of keys.
    fn consolidate_ranged(
        &mut self,
        start: u64,
        end: u64,
        rng: impl RngCore + CryptoRng,
    ) -> Vec<u64> {
        self.consolidate_ranged_leveled(DEFAULT_ROOT_LEVEL, start, end, rng)
    }

    // Consolidates the roots for a range of keys to roots of a certain level.
    fn consolidate_ranged_leveled(
        &mut self,
        level: u64,
        start: u64,
        end: u64,
        mut rng: impl RngCore + CryptoRng,
    ) -> Vec<u64> {
        let affected = (start..end).into_iter().collect();

        // Update the range of keys.
        let node = Node::with_rng(&mut rng);
        self.replace_keys(level, start, end, node);

        // The consolidated range of keys shouldn't be considered as updated.
        for key in &affected {
            self.updated_keys.remove(key);
        }

        affected
    }

    /// Truncates the `Khf` so it only covers a specified number of keys.
    pub fn truncate(&mut self, keys: u64) {
        self.in_flight_keys = keys;
    }

    /// Derives a key.
    fn derive_key(&mut self, key: u64) -> Key<N> {
        let pos = self.topology.leaf_position(key);

        // Derive the key from the appending root if it should be appended.
        if key >= self.keys {
            self.in_flight_keys = self.in_flight_keys.max(key + 1);
            return self.appending_root.derive(&self.topology, pos);
        }

        // Binary search for the index of the root covering the key.
        let index = self
            .roots
            .binary_search_by(|root| {
                if self.topology.is_ancestor(root.pos, pos) {
                    Ordering::Equal
                } else if self.topology.end(root.pos) <= self.topology.start(pos) {
                    Ordering::Less
                } else {
                    Ordering::Greater
                }
            })
            .unwrap();

        self.roots[index].derive(&self.topology, pos)
    }

<<<<<<< HEAD
=======
    fn derive_key_immutable(&self, key: u64) -> Key<N> {
        if let Some(key) = self.cached_keys.get(&key) {
            return *key;
        }

        let pos = self.topology.leaf_position(key);

        // Derive the key from the appending root if it should be appended.
        if key >= self.keys {
            return self.appending_root.derive(&self.topology, pos);
        }

        // Binary search for the index of the root covering the key.
        let index = self
            .roots
            .binary_search_by(|root| {
                if self.topology.is_ancestor(root.pos, pos) {
                    Ordering::Equal
                } else if self.topology.end(root.pos) <= self.topology.start(pos) {
                    Ordering::Less
                } else {
                    Ordering::Greater
                }
            })
            .unwrap();

        self.roots[index].derive(&self.topology, pos)
    }

>>>>>>> cb15eaf2
    fn updated_key_ranges(&self) -> Vec<(u64, u64)> {
        if self.updated_keys.is_empty() {
            return Vec::new();
        }

        let mut ranges = Vec::new();
        let mut first = true;
        let mut start = 0;
        let mut prev = 0;
        let mut leaves = 1;

        for leaf in &self.updated_keys {
            if first {
                first = false;
                start = *leaf;
            } else if *leaf == prev + 1 {
                leaves += 1;
            } else {
                ranges.push((start, start + leaves));
                leaves = 1;
                start = *leaf;
            }
            prev = *leaf;
        }

        ranges.push((start, start + leaves));
        ranges
    }

    /// Replaces a range of keys with keys derived from a given root.
    fn replace_keys(&mut self, level: u64, start: u64, end: u64, root: Node<H, N>) {
        // Level 0 means consolidating to a single root.
        if level == 0 {
            self.roots = vec![root];
            return;
        }

        // Fragment the forest to cover all the keys.
        if self.is_consolidated() {
            self.roots =
                self.roots[0].coverage(&self.topology, level, 0, self.in_flight_keys.max(end));
        }

        // We need to create a new set of roots and store updated roots.
        let mut roots = Vec::new();
        let mut updated = Vec::new();

        // Find the first root affected by the update.
        let update_start = self
            .roots
            .iter()
            .position(|root| start < self.topology.end(root.pos))
            .unwrap_or(self.roots.len() - 1);
        let update_root = &self.roots[update_start];
        if self.topology.start(update_root.pos) != start {
            updated.append(&mut update_root.coverage(
                &self.topology,
                level,
                self.topology.start(update_root.pos),
                start,
            ));
        }

        // Save roots before the first root affected by the update.
        roots.extend(&mut self.roots.drain(..update_start));

        // Add replacement roots derived from the given root.
        updated.append(&mut root.coverage(&self.topology, level, start, end));

        // Find the last root affected by the update.
        let mut update_end = self.roots.len();
        if end < self.topology.end(self.roots[self.roots.len() - 1].pos) {
            update_end = self
                .roots
                .iter()
                .position(|root| end <= self.topology.end(root.pos))
                .unwrap_or(self.roots.len())
                + 1;
            let update_root = &self.roots[update_end - 1];
            if self.topology.end(update_root.pos) != end {
                updated.append(&mut update_root.coverage(
                    &self.topology,
                    level,
                    end,
                    self.topology.end(update_root.pos),
                ));
            }
        }

        // Save the updated roots and add any remaining roots.
        roots.append(&mut updated);
        roots.extend(&mut self.roots.drain(update_end..));
        self.roots = roots;
    }
}

impl<H, const N: usize> KeyManagementScheme for Khf<H, N>
where
    H: Hasher<N>,
{
    /// Keys have the same size as the hash digest size.
    type Key = Key<N>;
    /// Keys are uniquely identified with `u64`s.
    type KeyId = u64;
    /// Bespoke error type.
    type Error = Error;

    fn derive(&mut self, key: Self::KeyId) -> Result<Self::Key, Self::Error> {
        if let Some(k) = self.cached_keys.get(&key) {
            Ok(*k)
        } else {
            let k = self.derive_key(key);
            self.cached_keys.insert(key, k);
            Ok(k)
        }
    }

    fn update(&mut self, key: Self::KeyId) -> Result<Self::Key, Self::Error> {
        self.updated_keys.insert(key);
        self.derive(key)
    }

<<<<<<< HEAD
    fn commit(&mut self, mut rng: impl RngCore + CryptoRng) -> Vec<Self::KeyId> {
        // We're effectively getting rid of the tree, so consolidate to a new root.
        if self.in_flight_keys == 0 {
=======
    fn commit(
        &mut self,
        mut rng: impl RngCore + CryptoRng,
    ) -> Result<Vec<(Self::KeyId, Self::Key)>, Self::Error> {
        // We're effectively getting rid of the tree, so consolidate to a new root.
        let res = if self.in_flight_keys == 0 {
            let res = self
                .updated_keys
                .iter()
                .map(|block| (*block, self.derive_key_immutable(*block)))
                .collect();

>>>>>>> cb15eaf2
            let node = Node::with_rng(&mut rng);
            self.replace_keys(0, 0, 0, node);

            res
        }
        // We need to append keys.
        else if self.in_flight_keys >= self.keys {
            // If we've updated every single key since the last commit, we can consolidate
            // everything to a new root.
            if self.updated_keys.len() as u64 == self.in_flight_keys {
<<<<<<< HEAD
=======
                let res = self
                    .updated_keys
                    .iter()
                    .map(|block| (*block, self.derive_key_immutable(*block)))
                    .collect();

>>>>>>> cb15eaf2
                let node = Node::with_rng(&mut rng);
                self.replace_keys(0, 0, 0, node);

                res
            }
            // Otherwise, we need to fragment in appended keys and then updated keys.
            else {
                let res = self
                    .updated_keys
                    .iter()
                    .map(|block| (*block, self.derive_key_immutable(*block)))
                    .collect();

                // Fragment in the appended keys.
                self.replace_keys(
                    DEFAULT_ROOT_LEVEL,
                    self.keys,
                    self.in_flight_keys,
                    self.appending_root.clone(),
                );

                // Fragment in updated keys.
                for (start, end) in self.updated_key_ranges() {
                    let node = Node::with_rng(&mut rng);
                    self.replace_keys(DEFAULT_ROOT_LEVEL, start, end, node);
                }

                res
            }
        }
        // We need to truncate keys.
        else {
            // We can forget about updated keys that have been truncated.
            self.updated_keys.retain(|key| *key < self.in_flight_keys);

            // If we've touched every key post-truncation, we can just consolidate to a new root.
            if self.updated_keys.len() as u64 == self.in_flight_keys {
<<<<<<< HEAD
=======
                let res = self
                    .updated_keys
                    .iter()
                    .map(|block| (*block, self.derive_key_immutable(*block)))
                    .collect();

>>>>>>> cb15eaf2
                let node = Node::with_rng(&mut rng);
                self.replace_keys(0, 0, 0, node);

                res
            }
            // Otherwise, we'll need to actually truncate something.
            else {
                // If we're consolidated, we'll just truncate using the top level root.
                if self.is_consolidated() {
                    let res = self
                        .updated_keys
                        .iter()
                        .map(|block| (*block, self.derive_key_immutable(*block)))
                        .collect();

                    self.roots = self.roots[0].coverage(
                        &self.topology,
                        DEFAULT_ROOT_LEVEL,
                        0,
                        self.in_flight_keys,
                    );

                    res
                }
                // Otherwise, we need to find the root that covers the last key and truncate it.
                else {
                    let res = self
                        .updated_keys
                        .iter()
                        .map(|block| (*block, self.derive_key_immutable(*block)))
                        .collect();

                    let index = self
                        .roots
                        .iter()
                        .position(|root| self.topology.end(root.pos) > self.in_flight_keys)
                        .unwrap();
                    let start = self.topology.start(self.roots[index].pos);
                    let root = self.roots.drain(index..).next().unwrap();

                    self.roots.append(&mut root.coverage(
                        &self.topology,
                        DEFAULT_ROOT_LEVEL,
                        start,
                        self.in_flight_keys,
                    ));

                    res
                }
            }
        };

        // Clear out our cache.
        self.cached_keys.clear();

        // Clear out our cache.
        self.cached_keys.clear();

        // Get a new appending root, and update our known number of keys.
        self.appending_root = Node::with_rng(&mut rng);
        self.keys = self.in_flight_keys;

<<<<<<< HEAD
        // We need to effectively drain the updated keys into a vector, which isn't yet stabilized.
        let mut updated_keys = vec![];
        while let Some(key) = self.updated_keys.pop_first() {
            updated_keys.push(key);
        }
        updated_keys
=======
        // Clear out the updated keys.
        self.updated_keys.clear();

        Ok(res)
>>>>>>> cb15eaf2
    }
}

impl<H, const N: usize> fmt::Display for Khf<H, N>
where
    H: Hasher<N>,
{
    fn fmt(&self, f: &mut fmt::Formatter<'_>) -> fmt::Result {
        for (i, root) in self.roots.iter().enumerate() {
            root.fmt(f, &self.topology)?;
            if i + 1 != self.roots.len() {
                writeln!(f)?;
            }
        }
        Ok(())
    }
}

#[cfg(test)]
mod tests {
    use super::*;
    use anyhow::Result;
<<<<<<< HEAD
    use hasher::openssl::{Sha3_256, SHA3_256_MD_SIZE};
    use rand::rngs::ThreadRng;

    #[test]
    fn it_works() -> Result<()> {
        let mut rng = ThreadRng::default();
        let mut khf = Khf::<Sha3_256, SHA3_256_MD_SIZE>::new(&[2, 2], &mut rng);

        // We'll check that we can re-derive this after commit.
        let key4 = khf.derive(4)?;

        // Keys updated/derived during the same epoch should be the same.
        let key5 = khf.derive(5)?;
        let key5_updated = khf.update(5)?;
        assert_eq!(key5, key5_updated);
        assert_eq!(khf.commit(&mut rng), vec![5]);

        // Should still be able to derive old keys, but not updated keys.
        let key4_rederived = khf.derive(4)?;
        let key5_rederived = khf.derive(5)?;
        assert_eq!(key4, key4_rederived);
        assert_ne!(key5, key5_rederived);

        // Truncating down to 2 keys won't change the value of keys derived before the next commit.
        // It will also get rid of any prior updates to larger keys.
        khf.update(5)?;
        khf.truncate(2);
        let key0 = khf.derive(0)?;
        let key1 = khf.derive(1)?;
        let key4_rederived_again = khf.derive(4)?;
        let key5_rederived_again = khf.derive(5)?;
        assert_eq!(key4_rederived_again, key4_rederived);
        assert_eq!(key5_rederived_again, key5_rederived);

        assert_eq!(khf.commit(&mut rng), vec![]);
        let key0_rederived = khf.derive(0)?;
        let key1_rederived = khf.derive(1)?;
        let key4_rederived_yet_again = khf.derive(4)?;
        let key5_rederived_yet_again = khf.derive(5)?;
        assert_eq!(key0, key0_rederived);
        assert_eq!(key1, key1_rederived);
        assert_ne!(key4_rederived_yet_again, key4_rederived_again);
        assert_ne!(key5_rederived_yet_again, key5_rederived_again);
=======
    use hasher::sha3::{Sha3_256, SHA3_256_MD_SIZE};
    // use rand::rngs::ThreadRng;

    // #[test]
    // fn it_works() -> Result<()> {
    //     let mut rng = ThreadRng::default();
    //     let mut khf = Khf::<Sha3_256, SHA3_256_MD_SIZE>::new(&[2, 2], &mut rng);

    //     // We'll check that we can re-derive this after commit.
    //     let key4 = khf.derive(4)?;

    //     // Keys updated/derived during the same epoch should be the same.
    //     let key5 = khf.derive(5)?;
    //     let key5_updated = khf.update(5)?;
    //     assert_eq!(key5, key5_updated);
    //     assert_eq!(khf.commit(&mut rng)?, vec![(5, key5)]);

    //     // Should still be able to derive old keys, but not updated keys.
    //     let key4_rederived = khf.derive(4)?;
    //     let key5_rederived = khf.derive(5)?;
    //     assert_eq!(key4, key4_rederived);
    //     assert_ne!(key5, key5_rederived);

    //     // Truncating down to 2 keys won't change the value of keys derived before the next commit.
    //     // It will also get rid of any prior updates to larger keys.
    //     khf.update(5)?;
    //     khf.truncate(2);
    //     let key0 = khf.derive(0)?;
    //     let key1 = khf.derive(1)?;
    //     let key4_rederived_again = khf.derive(4)?;
    //     let key5_rederived_again = khf.derive(5)?;
    //     assert_eq!(key4_rederived_again, key4_rederived);
    //     assert_eq!(key5_rederived_again, key5_rederived);

    //     assert_eq!(khf.commit(&mut rng), vec![]);
    //     let key0_rederived = khf.derive(0)?;
    //     let key1_rederived = khf.derive(1)?;
    //     let key4_rederived_yet_again = khf.derive(4)?;
    //     let key5_rederived_yet_again = khf.derive(5)?;
    //     assert_eq!(key0, key0_rederived);
    //     assert_eq!(key1, key1_rederived);
    //     assert_ne!(key4_rederived_yet_again, key4_rederived_again);
    //     assert_ne!(key5_rederived_yet_again, key5_rederived_again);

    //     Ok(())
    // }

    use rand::prelude::*;
    use std::collections::HashSet;

    #[test]
    fn random_commit() -> Result<()> {
        fn all_keys(khf: &mut Khf<Sha3_256, SHA3_256_MD_SIZE>) -> Vec<[u8; SHA3_256_MD_SIZE]> {
            (0..100).map(|i| khf.derive(i).unwrap()).collect()
        }

        let mut rng = thread_rng();
        let mut khf = Khf::<Sha3_256, SHA3_256_MD_SIZE>::new(&[4, 4, 4, 4], &mut rng);

        for _ in 0..10000 {
            let old = all_keys(&mut khf);

            let ks: HashSet<u64> = HashSet::from_iter((0..10).map(|_| {
                let k = rng.gen_range(0..100);
                khf.update(k).unwrap();
                khf.commit(&mut rng).unwrap();
                k
            }));

            let new = all_keys(&mut khf);

            for (i, (o, n)) in old.iter().zip(&new).enumerate() {
                if !ks.contains(&(i as u64)) {
                    assert_eq!(o, n);
                }
            }
        }
>>>>>>> cb15eaf2

        Ok(())
    }
}<|MERGE_RESOLUTION|>--- conflicted
+++ resolved
@@ -39,8 +39,6 @@
     // Holds keys computed between commits
     #[serde(skip)]
     cached_keys: HashMap<u64, Key<N>>,
-<<<<<<< HEAD
-=======
 }
 
 impl<H, const N: usize> Clone for Khf<H, N> {
@@ -55,7 +53,6 @@
             cached_keys: self.cached_keys.clone(),
         }
     }
->>>>>>> cb15eaf2
 }
 
 /// A list of different mechanisms, or ways, to consolidate a `Khf`.
@@ -205,8 +202,6 @@
         self.roots[index].derive(&self.topology, pos)
     }
 
-<<<<<<< HEAD
-=======
     fn derive_key_immutable(&self, key: u64) -> Key<N> {
         if let Some(key) = self.cached_keys.get(&key) {
             return *key;
@@ -236,7 +231,6 @@
         self.roots[index].derive(&self.topology, pos)
     }
 
->>>>>>> cb15eaf2
     fn updated_key_ranges(&self) -> Vec<(u64, u64)> {
         if self.updated_keys.is_empty() {
             return Vec::new();
@@ -359,11 +353,6 @@
         self.derive(key)
     }
 
-<<<<<<< HEAD
-    fn commit(&mut self, mut rng: impl RngCore + CryptoRng) -> Vec<Self::KeyId> {
-        // We're effectively getting rid of the tree, so consolidate to a new root.
-        if self.in_flight_keys == 0 {
-=======
     fn commit(
         &mut self,
         mut rng: impl RngCore + CryptoRng,
@@ -376,7 +365,6 @@
                 .map(|block| (*block, self.derive_key_immutable(*block)))
                 .collect();
 
->>>>>>> cb15eaf2
             let node = Node::with_rng(&mut rng);
             self.replace_keys(0, 0, 0, node);
 
@@ -387,15 +375,12 @@
             // If we've updated every single key since the last commit, we can consolidate
             // everything to a new root.
             if self.updated_keys.len() as u64 == self.in_flight_keys {
-<<<<<<< HEAD
-=======
                 let res = self
                     .updated_keys
                     .iter()
                     .map(|block| (*block, self.derive_key_immutable(*block)))
                     .collect();
 
->>>>>>> cb15eaf2
                 let node = Node::with_rng(&mut rng);
                 self.replace_keys(0, 0, 0, node);
 
@@ -433,15 +418,12 @@
 
             // If we've touched every key post-truncation, we can just consolidate to a new root.
             if self.updated_keys.len() as u64 == self.in_flight_keys {
-<<<<<<< HEAD
-=======
                 let res = self
                     .updated_keys
                     .iter()
                     .map(|block| (*block, self.derive_key_immutable(*block)))
                     .collect();
 
->>>>>>> cb15eaf2
                 let node = Node::with_rng(&mut rng);
                 self.replace_keys(0, 0, 0, node);
 
@@ -504,19 +486,10 @@
         self.appending_root = Node::with_rng(&mut rng);
         self.keys = self.in_flight_keys;
 
-<<<<<<< HEAD
-        // We need to effectively drain the updated keys into a vector, which isn't yet stabilized.
-        let mut updated_keys = vec![];
-        while let Some(key) = self.updated_keys.pop_first() {
-            updated_keys.push(key);
-        }
-        updated_keys
-=======
         // Clear out the updated keys.
         self.updated_keys.clear();
 
         Ok(res)
->>>>>>> cb15eaf2
     }
 }
 
@@ -539,51 +512,6 @@
 mod tests {
     use super::*;
     use anyhow::Result;
-<<<<<<< HEAD
-    use hasher::openssl::{Sha3_256, SHA3_256_MD_SIZE};
-    use rand::rngs::ThreadRng;
-
-    #[test]
-    fn it_works() -> Result<()> {
-        let mut rng = ThreadRng::default();
-        let mut khf = Khf::<Sha3_256, SHA3_256_MD_SIZE>::new(&[2, 2], &mut rng);
-
-        // We'll check that we can re-derive this after commit.
-        let key4 = khf.derive(4)?;
-
-        // Keys updated/derived during the same epoch should be the same.
-        let key5 = khf.derive(5)?;
-        let key5_updated = khf.update(5)?;
-        assert_eq!(key5, key5_updated);
-        assert_eq!(khf.commit(&mut rng), vec![5]);
-
-        // Should still be able to derive old keys, but not updated keys.
-        let key4_rederived = khf.derive(4)?;
-        let key5_rederived = khf.derive(5)?;
-        assert_eq!(key4, key4_rederived);
-        assert_ne!(key5, key5_rederived);
-
-        // Truncating down to 2 keys won't change the value of keys derived before the next commit.
-        // It will also get rid of any prior updates to larger keys.
-        khf.update(5)?;
-        khf.truncate(2);
-        let key0 = khf.derive(0)?;
-        let key1 = khf.derive(1)?;
-        let key4_rederived_again = khf.derive(4)?;
-        let key5_rederived_again = khf.derive(5)?;
-        assert_eq!(key4_rederived_again, key4_rederived);
-        assert_eq!(key5_rederived_again, key5_rederived);
-
-        assert_eq!(khf.commit(&mut rng), vec![]);
-        let key0_rederived = khf.derive(0)?;
-        let key1_rederived = khf.derive(1)?;
-        let key4_rederived_yet_again = khf.derive(4)?;
-        let key5_rederived_yet_again = khf.derive(5)?;
-        assert_eq!(key0, key0_rederived);
-        assert_eq!(key1, key1_rederived);
-        assert_ne!(key4_rederived_yet_again, key4_rederived_again);
-        assert_ne!(key5_rederived_yet_again, key5_rederived_again);
-=======
     use hasher::sha3::{Sha3_256, SHA3_256_MD_SIZE};
     // use rand::rngs::ThreadRng;
 
@@ -661,7 +589,6 @@
                 }
             }
         }
->>>>>>> cb15eaf2
 
         Ok(())
     }
